/* eslint-env mocha */
var influx = require('./')
var assert = require('assert')
var request = require('request')

before(function (done) {
  // Before doing anything validate that InfluxDB is a recent version and running
  request('http://localhost:8086/ping', function (err, response, body) {
    if (err) return done(err)
    var version = response.headers['x-influxdb-version']
    var major = version.split('.')[0]
    var minor = version.split('.')[1]

    assert.equal(major, 0)
    assert(minor >= 13)
    done()
  })
})

describe('InfluxDB', function () {
  var client
  var dbClient
  var failClient

  var info = {
    server: {
      host: 'localhost',
      port: 8086,
      username: 'root',
      password: 'root',
      timePrecision: 'ms'
    },
    db: {
      name: 'test_db',
      username: 'johnsmith',
      password: 'johnjohn',
      retentionPolicy: 'testrp'
    },
    series: {
      numName: 'number_test',
      strName: 'string_test'
    }
  }

  beforeEach(function (done) {
    client = influx({host: info.server.host, port: info.server.port, username: info.server.username, password: info.server.password, database: info.db.name, retentionPolicy: info.db.retentionPolicy})
    assert(client instanceof influx.InfluxDB)

    failClient = influx({host: info.server.host, port: 6543, username: info.server.username, password: info.server.password, database: info.db.name})
    assert(failClient instanceof influx.InfluxDB)

    dbClient = influx({host: info.server.host, port: info.server.port, username: info.server.username, password: info.server.password, database: info.db.name})
    assert(dbClient instanceof influx.InfluxDB)

    done()
  })

  describe('#InfluxDB', function () {
    it('should exist as a function (class)', function () {
      assert(typeof influx.InfluxDB === 'function')
    })
  })

  describe('create client', function () {
    describe('configured using URLs', function () {
      it('should parse it when passed as `options`', function () {
        var urlClient = influx(
          'http://admin:fancierpassword@influx.foobar.com:1337/mydatabase'
        )

        assert.equal(urlClient.options.host, 'influx.foobar.com')
        assert.equal(urlClient.options.port, 1337)
        assert.equal(urlClient.options.username, 'admin')
        assert.equal(urlClient.options.password, 'fancierpassword')
        assert.equal(urlClient.options.database, 'mydatabase')
      })

      it('should parse them when passed in `hosts`', function () {
        var urlClient = influx({
          hosts: [
            'http://127.0.0.1:1337',
            'https://127.0.0.2:1338'
          ]
        })

        var hostsParsed = urlClient.getHostsAvailable()
        assert.equal(hostsParsed[0].name, '127.0.0.1')
        assert.equal(hostsParsed[0].port, 1337)
        assert.equal(hostsParsed[0].protocol, 'http:')
        assert.equal(hostsParsed[1].name, '127.0.0.2')
        assert.equal(hostsParsed[1].port, 1338)
        assert.equal(hostsParsed[1].protocol, 'https:')
      })
    })
  })

  describe('#noNetwork', function () {
    // Tests for library internals, do not send or receive any data

    describe('#url', function () {
      it('should build a properly formatted url', function () {
        var url = client.url('query', { db: info.db.name, rp: info.db.retentionPolicy, precision: info.server.timePrecision })
        assert.equal(url, /* 'http://'+info.server.host+':8086/' + */ 'query?u=' + info.server.username + '&p=' + info.server.password + '&db=' + info.db.name + '&rp=' + info.db.retentionPolicy + '&precision=' + info.server.timePrecision)
      })

      it('should build a properly formatted url', function () {
        var url = client.url('query')
        assert.equal(url, /* 'http://'+info.server.host+':8086/' + */ 'query?u=' + info.server.username + '&p=' + info.server.password + '&precision=' + info.server.timePrecision + '&db=' + info.db.name + '&rp=' + info.db.retentionPolicy)
      })
    })

    describe('#_createKeyTagString', function () {
      it('should build a properly formatted string', function () {
        var str = client._createKeyTagString({tag_1: 'value', tag2: 'value value', tag3: 'value,value'})
        assert.equal(str, 'tag2=value\\ value,tag3=value\\,value,tag_1=value')
      })
    })

    describe('#_createKeyValueString', function () {
      it('should build a properly formatted fieldset', function () {
        var str = client._createKeyValueString({a: 1, b: 2})
        assert.equal(str, 'a=1,b=2')
      })
    })

    describe('parseResult()', function () {
      it('should build a properly formatted response', function (done) {
        client._parseResults([{'series': [{'name': 'myseries2', 'tags': {'mytag': 'foobarfoo'}, 'columns': ['time', 'value'], 'values': [['2015-06-27T06:25:54.411900884Z', 55]]}, {'name': 'myseries2', 'tags': {'mytag': 'foobarfoo2'}, 'columns': ['time', 'value'], 'values': [['2015-06-27T06:25:54.411900884Z', 29]]}]}],
          function (err, results) {
            if (err) return done(err)
            assert.deepEqual(results,
              [ [ { time: '2015-06-27T06:25:54.411900884Z',
                value: 55,
              mytag: 'foobarfoo' },
                { time: '2015-06-27T06:25:54.411900884Z',
                  value: 29,
                mytag: 'foobarfoo2' } ] ]
            )
            done()
          })
      })
    })
  })

  describe('#availableHosts', function () {
    it('should return one host', function (done) {
      var hosts = client.getHostsAvailable()
      assert(hosts instanceof Array)
      assert.equal(hosts.length, 1)
      done()
    })
  })

  describe('#disabledHosts', function () {
    it('should return empty array', function (done) {
      var hosts = client.getHostsDisabled()
      assert(hosts instanceof Array)
      assert.equal(hosts.length, 0)
      done()
    })
  })

  describe('#failedHost', function () {
    it('should return failed host', function (done) {
      // Issue any request so that library disables a host
      failClient.getUsers(function () {
        var hosts = failClient.getHostsDisabled()
        assert.equal(hosts.length, 1)
        assert.equal(hosts[0].name, info.server.host)
        done()
      })
    })
  })

  describe('#users', function () {
    describe('#createUser', function () {
      it('should create a user without error', function (done) {
        client.createUser(info.db.username, info.db.password, true, done)
      })
      it('should error when creating an existing user', function (done) {
        client.createUser(info.db.username, info.db.password, function (err) {
          assert(err instanceof Error)
          done()
        })
      })
      after(function (done) {
        client.dropUser(info.db.username, done)
      })
    })

    describe('#dropUser', function () {
      before(function (done) {
        client.createUser(info.db.username, info.db.password, true, done)
      })
      it('should delete a user without error', function (done) {
        client.dropUser(info.db.username, done)
      })
      it('should error when deleting a user that does not exist', function (done) {
        client.dropUser(info.db.username, function (err) {
          assert(err instanceof Error)
          done()
        })
      })
    })

    describe('#withExistingUser', function () {
      beforeEach(function (done) {
        client.createUser(info.db.username, info.db.password, true, done)
      })
      afterEach(function (done) {
        client.dropUser(info.db.username, done)
      })

      describe('#getUsers', function () {
        it('should get an array of database users', function (done) {
          client.getUsers(function (err, users) {
            assert.equal(err, null)
            assert(users instanceof Array)
            assert.equal(users.length, 1)
            done()
          })
        })
        it('should error with failClient', function (done) {
          failClient.getUsers(function (err) {
            assert(err instanceof Error)
            done()
          })
        })
      })

      describe('#setPassword', function () {
        it('should update user password without error', function (done) {
          client.setPassword(info.db.username, info.db.password, done)
        })
      })

      describe('#grantAndRevokePrivileges', function () {
        it('should grant user privileges without error', function (done) {
          client.grantPrivilege('READ', info.db.name, info.db.username, done)
        })
        it('should error when granting user invalid privilege', function (done) {
          client.grantPrivilege('BEER', info.db.name, info.db.username, function (err) {
            assert(err instanceof Error)
            done()
          })
        })
        it('should revoke user privileges without error', function (done) {
          client.revokePrivilege('READ', info.db.name, info.db.username, done)
        })
        it('should error when revoking invalid privilege', function (done) {
          client.revokePrivilege('BEER', info.db.name, info.db.username, function (err) {
            assert(err instanceof Error)
            done()
          })
        })
      })

      describe('#grantAndRevokeAdminPrivileges', function () {
        it('should grant admin privileges without error', function (done) {
          client.grantAdminPrivileges(info.db.username, done)
        })
        it('should error when granting invalid privilege', function (done) {
          client.grantAdminPrivileges('invalidPriv', function (err) {
            assert(err instanceof Error)
            done()
          })
        })
        it('should revoke admin privileges without error', function (done) {
          client.revokeAdminPrivileges(info.db.username, done)
        })
        it('should error when revoking invalid privilege', function (done) {
          client.revokeAdminPrivileges('invalidPriv', function (err) {
            assert(err instanceof Error)
            done()
          })
        })
      })
    })
  })

  describe('#createDatabase', function () {
    it('should create a new database without error', function (done) {
      client.createDatabase(info.db.name, done)
    })
    afterEach(function (done) {
      client.dropDatabase(info.db.name, done)
    })
  })

  describe('#dropDatabase', function () {
    beforeEach(function (done) {
      client.createDatabase(info.db.name, done)
    })
    it('should delete the database without error', function (done) {
      client.dropDatabase(info.db.name, done)
    })
    it('should not error if database didn\'t exist', function (done) {
      client.dropDatabase(info.db.name, function (err) {
        if (err) return done(err)
        client.dropDatabase(info.db.name, function (err) {
          done(err)
        })
      })
    })
  })

  describe('#withDatabase', function () {
    beforeEach(function (done) {
      client.createDatabase(info.db.name, done)
    })

    afterEach(function (done) {
      client.dropDatabase(info.db.name, done)
    })

    describe('#duplicateDatabase', function () {
      it('should not report an error if db already exists', function (done) {
        client.createDatabase(info.db.name, function (err) {
          done(err)
        })
      })
    })

    describe('#getDatabaseNames', function () {
      it('should return array of database names', function (done) {
        client.getDatabaseNames(function (err, dbs) {
          if (err) return done(err)
          assert(dbs instanceof Array)
          assert.notEqual(dbs.indexOf(info.db.name), -1)
          done()
        })
      })
      it('should bubble errors through', function (done) {
        failClient.getDatabaseNames(function (err) {
          assert(err instanceof Error)
          done()
        })
      })
    })

    describe('#retentionPolicies', function () {
      beforeEach(function (done) {
        dbClient.createRetentionPolicy(info.db.retentionPolicy, info.db.name, '1d', 1, true, done)
      })
      it('should get an array of retention policies', function (done) {
        client.getRetentionPolicies(info.db.name, function (err, rps) {
          assert.equal(err, null)
          assert(rps instanceof Array)
          assert.equal(rps.length, 1)
          done()
        })
      })
      it('should alter a rentention policy', function (done) {
        dbClient.alterRetentionPolicy(info.db.retentionPolicy, info.db.name, '1h', 1, true, done)
      })
    })

    describe('#writePoint', function () {
      this.timeout(5000)

      it('should write a generic point into the database', function (done) {
        dbClient.writePoint(info.series.numName, {value: 232, value2: 123}, {foo: 'bar', foobar: 'baz'}, done)
      })

      it('should write a generic point into the database', function (done) {
        dbClient.writePoint(info.series.numName, 1, {foo: 'bar', foobar: 'baz'}, done)
      })

      it('should write a generic point into the database', function (done) {
        dbClient.writePoint(info.series.numName, {time: 1234567890, value: 232}, {}, done)
      })

      it('should write a point with time into the database', function (done) {
        dbClient.writePoint(info.series.numName, {time: new Date(), value: 232}, {}, done)
      })

      it('should write a point with a string as value into the database', function (done) {
        dbClient.writePoint(info.series.strName, {value: 'my test string'}, {}, done)
      })

      it('should write a point with a string as value into the database (using different method)', function (done) {
        dbClient.writePoint(info.series.strName, 'my second test string', {}, done)
      })

      it('should write a point that has "length" in its keys (#126)', function (done) {
        dbClient.writePoint(info.series.strName, {length: 3}, {length: '5'}, done)
      })
    })

    describe('#writePoints', function () {
      this.timeout(10000)
      it('should write multiple points to the same time series, same column names', function (done) {
        var points = [
          [{value: 232}, {foobar: 'baz'}],
          [{value: 212}, {foobar: 'baz'}],
          [{value: 452}, {foobar: 'baz'}],
          [{value: 122}]
        ]
        dbClient.writePoints(info.series.numName, points, done)
      })
      it('should write multiple points to the same time series, differing column names', function (done) {
        var points = [
          [{value: 232}, {foobar: 'baz'}],
          [{othervalue: 212}, {foobar: 'baz'}],
          [{andanothervalue: 452}, {foobar: 'baz'}]
        ]
        dbClient.writePoints(info.series.numName, points, done)
      })
    })

    describe('#writeSeries', function () {
      it('should write multiple points to multiple time series, same column names', function (done) {
        var points = [
          [{value: 232}, {foobar: 'baz'}],
          [{value: 212}, {foobar: 'baz'}],
          [{value: 452}, {foobar: 'baz'}],
          [{value: 122}]
        ]
        var data = {
          series1: points,
          series2: points
        }
        dbClient.writeSeries(data, done)
      })
      it('should write multiple points to multiple time series, differing column names', function (done) {
        var points = [
          [{value: 232}, {foobar: 'baz'}],
          [{othervalue: 212}, {foobar: 'baz'}],
          [{andanothervalue: 452}, {foobar: 'baz'}]
        ]
        var data = {
          series1: points,
          series2: points
        }
        dbClient.writeSeries(data, done)
      })
      it('should write multiple points to multiple time series, differing column names, specified timestamps', function (done) {
        var points = [
          [{value: 232, time: 1234567787}, {foobar: 'baz'}],
          [{othervalue: 212, time: 1234567777}, {foobar: 'baz'}],
          [{andanothervalue: 452, time: 1234567747}, {foobar: 'baz'}]
        ]
        var data = {
          series1: points,
          series2: points
        }
        var response = dbClient._prepareValues(data)
        var expected = 'series1,foobar=baz value=232 1234567787\nseries1,foobar=baz othervalue=212 1234567777\nseries1,foobar=baz andanothervalue=452 1234567747\nseries2,foobar=baz value=232 1234567787\nseries2,foobar=baz othervalue=212 1234567777\nseries2,foobar=baz andanothervalue=452 1234567747'
        assert.equal(response, expected)
        done()
      })
    })

    describe('#withPointsInDB', function () {
      beforeEach(function (done) {
        dbClient.writePoint(info.series.numName, {value: 100, value2: 200}, {field1: 'f1', field2: 'f2'}, function () {
          dbClient.writePoint(info.series.numName, {value: 101, value2: 201}, {field1: 'f1'}, function () {
            dbClient.writePoint(info.series.strName, {value: 'my test string'}, {}, function () {
              done()
            })
          })
        })
      })

      describe('#query', function () {
        it('should read a point from the database', function (done) {
          dbClient.query('SELECT value FROM ' + info.series.numName + ';', function (err, res) {
            assert.equal(err, null)
            assert(res instanceof Array)
            assert.equal(res.length, 1)
            assert.equal(res[0].length, 2)
            assert.equal(res[0][0].value, 100)
            assert.equal(res[0][1].value, 101)
            done()
          })
        })
      })

      describe('#queryRaw', function () {
        it('should read a point from the database and return raw values', function (done) {
          dbClient.queryRaw('SELECT value FROM ' + info.series.numName + ';', function (err, res) {
            assert.equal(err, null)
            assert(res instanceof Array)
            assert.equal(res.length, 1)
            assert.equal(res[0].series.length, 1)
            done()
          })
        })
      })

      describe('#escapingRoundtrip', function () {
        it('should escape, write, read, and unescape a point', function (done) {
<<<<<<< HEAD
          dbClient.writePoint(
            info.series.numName,
            {'value,= 1': ',"= ', '"': 2},
            {tag1: 'escapingRoundTrip', 'commas, and = signs': 'space != ,'},
            function (err) {
              assert.equal(err, null)
              dbClient.query('SELECT * FROM ' + info.series.numName + " WHERE tag1='escapingRoundTrip';", function (err, res) {
                assert.equal(err, null)
                assert(res instanceof Array)
                assert.equal(res.length, 1, 'one series')
                assert.equal(res[0].length, 1, 'one result')
                assert.equal(res[0][0].tag1, 'escapingRoundTrip', 'the right result')
                assert.equal(res[0][0]['value,= 1'], ',"= ', '[,= ]-escaping field keys and values')
                assert.equal(res[0][0]['"'], 2, 'escaping quotes in field keys')
                assert.equal(res[0][0]['commas, and = signs'], 'space != ,', 'escaping tag keys and values')
                done()
              })
            }
          )
=======
          dbClient.writePoint(info.series.numName,
              {'value,= 1': ',"= ', ',= "': ',= "'},
              {tag1: 'escapingRoundTrip', '"commas, and = signs"': '"space != ,"'}, function (err) {
            assert.equal(err, null)
            dbClient.query('SELECT * FROM ' + info.series.numName + " WHERE tag1='escapingRoundTrip';", function (err, res) {
              assert.equal(err, null)
              assert(res instanceof Array)
              assert.equal(res.length, 1, 'one series')
              assert.equal(res[0].length, 1, 'one result')
              assert.equal(res[0][0].tag1, 'escapingRoundTrip', 'the right result')
              assert.equal(res[0][0]['value,= 1'], ',"= ', '[,= ]-escaping field keys and values')
              assert.equal(res[0][0][',= "'], ',= "', 'escaping commas, equals, spaces, quotes in field keys and values')
              assert.equal(res[0][0]['"commas, and = signs"'], '"space != ,"', 'escaping tag keys and values')
              done()
            })
          })
>>>>>>> c90eb7cd
        })
      })

      describe('#getMeasurements', function () {
        it('should return array of measurements', function (done) {
          client.getMeasurements(function (err, measurements) {
            if (err) return done(err)
            assert(measurements instanceof Array)
            assert.equal(measurements.length, 1)
            done()
          })
        })
        it('should validate the returned measurements')
      })

      describe('#getSeries', function () {
        it('should return array of series', function (done) {
          client.getSeries(function (err, series) {
            if (err) return done(err)
            var expected = [ {
              columns: [ 'key' ],
              values: [
                [ 'number_test,field1=f1' ],
                [ 'number_test,field1=f1,field2=f2' ],
                [ 'string_test' ]
              ] } ]
            assert.deepEqual(series, expected)
            done()
          })
        })

        it('should return array of series', function (done) {
          client.getSeries(info.series.numName, function (err, series) {
            if (err) return done(err)
            assert(series instanceof Array)
            assert.equal(series[0].values.length, 2)
            done()
          })
        })
        it('should bubble errors through')
      })

      describe('#getSeriesNames', function () {
        it('should return array of series.numNames', function (done) {
          client.getSeriesNames(function (err, series) {
            if (err) return done(err)
            assert(series instanceof Array)
            assert.notEqual(series.indexOf(info.series.numName), -1)
            done()
          })
        })
        it('should return array of series.numNames from the db defined on connection', function (done) {
          client.getSeriesNames(function (err, series) {
            if (err) return done(err)
            assert(series instanceof Array)
            assert.notEqual(series.indexOf(info.series.numName), -1)
            done()
          })
        })
        it('should bubble errors through')
      })

      describe('#dropSeries', function () {
        this.timeout(25000)
        it('should drop series', function (done) {
          client.dropSeries('WHERE foobar="baz"', function (err) {
            if (err) return done(err)
            assert.equal(err, null)
            done()
          })
        })
        it('should bubble errors through', function (done) {
          failClient.dropSeries(info.series.numName, function (err) {
            assert(err instanceof Error)
            done()
          })
        })
      })

      describe('#dropMeasurement', function () {
        this.timeout(25000)
        it('should drop measurement', function (done) {
          client.dropMeasurement(info.series.numName, function (err) {
            if (err) return done(err)
            assert.equal(err, null)
            done()
          })
        })
        it('should bubble errors through', function (done) {
          failClient.dropMeasurement(info.series.numName, function (err) {
            assert(err instanceof Error)
            done()
          })
        })
      })
    })

    describe('#specialCharacters', function () {
      var keyValues = [
        {key: 'fieldKey', value: 'this space,that'},
        {key: 'fieldKey', value: 'single\'double"quote'},
        {key: 'key space, comma', value: 'value'},
        {key: 'key sp "dquo \'squo, comma', value: 'value sp "dquo \'squo, comma'}
      ]

      keyValues.forEach(function (field) {
        it('should write and read back point with field {' + field.key + ': ' + field.value + '}', function (done) {
          var fieldObject = {}
          fieldObject[field.key] = field.value
          dbClient.writePoint(info.series.strName, fieldObject, {}, function (err) {
            if (err) return done(err)
            var queryKey = field.key.replace(/[\\"]/g, '\\$&')
            dbClient.query('SELECT "' + queryKey + '" FROM ' + info.series.strName + ';', function (err, res) {
              if (err) return done(err)
              assert.equal(res[0][0][field.key], field.value)
              done()
            })
          })
        })
      })
    })

    describe('#createContinuousQuery', function () {
      it('should create a continuous query', function (done) {
        dbClient.createContinuousQuery('testQuery', 'SELECT COUNT(value) INTO valuesCount_1h FROM ' + info.series.numName + ' GROUP BY time(1h) ', function (err, res) {
          assert.equal(err, null)
          assert(res instanceof Array)
          assert.equal(res.length, 1)
          done()
        })
      })
    })

    describe('#withContinuousQueryInDB', function () {
      beforeEach(function (done) {
        dbClient.createContinuousQuery('testQuery', 'SELECT COUNT(value) INTO valuesCount_1h FROM ' + info.series.numName + ' GROUP BY time(1h) ', done)
      })

      describe('#getContinuousQueries', function () {
        it('should fetch all continuous queries from the database', function (done) {
          dbClient.getContinuousQueries(function (err, res) {
            assert.equal(err, null)
            assert(res instanceof Array)
            assert.equal(res.length, 1)
            // XXX Double check API / documentation, extra level of arrays?
            // assert.equal(res[0].name, 'testQuery')
            done()
          })
        })
      })

      describe('#dropContinuousQuery', function () {
        it('should drop the continuous query from the database', function (done) {
          dbClient.getContinuousQueries(function (err, res) {
            if (err) return done(err)
            dbClient.dropContinuousQuery(res[0][0].name, function (err) {
              assert.equal(err, null)
              done()
            })
          })
        })
      })
    })
  })

  describe('#failoverClient', function () {
    var normalClient
    var failoverClient
    var failoverdb = 'test_db_failover'

    before(function (done) {
      normalClient = influx({host: info.server.host, port: info.server.port, username: info.server.username, password: info.server.password, database: failoverdb})

      normalClient.createDatabase(failoverdb, function (err, response) {
        assert.equal(err, null)
        normalClient.writePoint(info.series.numName, {value: 232, value2: 123}, {foo: 'bar', foobar: 'baz'}, function (err, response) {
          assert.equal(err, null)
          done()
        })
      })
    })

    beforeEach(function (done) {
      failoverClient = influx({hosts: [
        {host: '192.168.255.1'},
        {host: '192.168.255.2'},
        {host: '192.168.255.3'},
        {host: '192.168.255.4'},
        {host: info.server.host, port: info.server.port}
      ], username: info.server.username, passwort: info.server.password, database: failoverdb})

      done()
    })

    after(function (done) {
      normalClient.dropDatabase(failoverdb, done)
    })

    describe('#setRequestTimeout', function () {
      it('should set the default request timeout value', function (done) {
        var timeout = failoverClient.setRequestTimeout(5000)
        assert.equal(timeout, 5000)
        done()
      })
    })

    describe('#setFailoverTimeout', function () {
      it('should set the default request timeout value', function (done) {
        var timeout = failoverClient.setFailoverTimeout(2000)
        assert.equal(timeout, 2000)
        done()
      })
    })

    describe('#exceedRetryLimit', function () {
      it('should exceed retry limit', function (done) {
        // Validate default retry value will still cause failure
        assert.equal(failoverClient.options.maxRetries, 2)
        failoverClient.setRequestTimeout(1000)
        // Should fail after ~3 seconds (third failed retry)
        this.timeout(4000)
        failoverClient.query('SELECT value FROM ' + info.series.numName + ';', function (err) {
          assert(err instanceof Error)
          done()
        })
      })
    })

    describe('#queryFailover', function () {
      it('should read a point from the database after the failed servers have been removed', function (done) {
        // FIXME: This is a bit of a hack, but there's currently no API to dynamically change this
        failoverClient.request.options.maxRetries = 5
        failoverClient.setRequestTimeout(1000)
        // Should succeed on 5th server it tries (4s of timeouts)
        this.timeout(10000)
        failoverClient.query('SELECT value FROM ' + info.series.numName + ';', function (err, res) {
          assert.equal(err, null)
          assert(res instanceof Array)
          assert.equal(res.length, 1)
          assert(res[0].length === 1)
          assert.equal(res[0][0].value, 232)
          done()
        })
      })
    })
  })
})

// todo:
// HTTPS support didn't work, InfluxDB didn't start no matter what. needs to be solved asap
/* describe('HTTPS connection', function() {
  var client

  var dbName = 'https_db'

  describe('connect and create test DB', function () {

    before(function() {
      process.env.NODE_TLS_REJECT_UNAUTHORIZED = '0'; // allow self-signed cert

      client = influx({
        host: 'localhost',
        port: 8084,
        protocol: 'https',
        username: 'root',
        password: 'root',
        timePrecision: 'ms'
      })
    })

    it('should create a new database without error', function (done) {
      client.createDatabase(dbName, done)
    })

    it('should throw an error if db already exists', function (done) {
      client.createDatabase(dbName, function (err) {
        assert(err instanceof Error)
        done()
      })
    })

  })
})
*/<|MERGE_RESOLUTION|>--- conflicted
+++ resolved
@@ -490,11 +490,10 @@
 
       describe('#escapingRoundtrip', function () {
         it('should escape, write, read, and unescape a point', function (done) {
-<<<<<<< HEAD
           dbClient.writePoint(
             info.series.numName,
-            {'value,= 1': ',"= ', '"': 2},
-            {tag1: 'escapingRoundTrip', 'commas, and = signs': 'space != ,'},
+            {'value,= 1': ',"= ', ',= "': ',= "'},
+            {tag1: 'escapingRoundTrip', '"commas, and = signs"': '"space != ,"'},
             function (err) {
               assert.equal(err, null)
               dbClient.query('SELECT * FROM ' + info.series.numName + " WHERE tag1='escapingRoundTrip';", function (err, res) {
@@ -504,30 +503,12 @@
                 assert.equal(res[0].length, 1, 'one result')
                 assert.equal(res[0][0].tag1, 'escapingRoundTrip', 'the right result')
                 assert.equal(res[0][0]['value,= 1'], ',"= ', '[,= ]-escaping field keys and values')
-                assert.equal(res[0][0]['"'], 2, 'escaping quotes in field keys')
-                assert.equal(res[0][0]['commas, and = signs'], 'space != ,', 'escaping tag keys and values')
+                assert.equal(res[0][0][',= "'], ',= "', 'escaping commas, equals, spaces, quotes in field keys and values')
+                assert.equal(res[0][0]['"commas, and = signs"'], '"space != ,"', 'escaping tag keys and values')
                 done()
               })
             }
           )
-=======
-          dbClient.writePoint(info.series.numName,
-              {'value,= 1': ',"= ', ',= "': ',= "'},
-              {tag1: 'escapingRoundTrip', '"commas, and = signs"': '"space != ,"'}, function (err) {
-            assert.equal(err, null)
-            dbClient.query('SELECT * FROM ' + info.series.numName + " WHERE tag1='escapingRoundTrip';", function (err, res) {
-              assert.equal(err, null)
-              assert(res instanceof Array)
-              assert.equal(res.length, 1, 'one series')
-              assert.equal(res[0].length, 1, 'one result')
-              assert.equal(res[0][0].tag1, 'escapingRoundTrip', 'the right result')
-              assert.equal(res[0][0]['value,= 1'], ',"= ', '[,= ]-escaping field keys and values')
-              assert.equal(res[0][0][',= "'], ',= "', 'escaping commas, equals, spaces, quotes in field keys and values')
-              assert.equal(res[0][0]['"commas, and = signs"'], '"space != ,"', 'escaping tag keys and values')
-              done()
-            })
-          })
->>>>>>> c90eb7cd
         })
       })
 
